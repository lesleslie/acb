--- conflicted
+++ resolved
@@ -66,13 +66,8 @@
     def get_client(config: Config = depends()) -> Client:
         with catch_warnings():
             filterwarnings("ignore", category=Warning)
-<<<<<<< HEAD
-            project = config.app.project if config.app else None
-            return Client(project=project)
-=======
             assert config.app is not None, "App config must be initialized"
             return Client(project=config.app.project)
->>>>>>> 35a221cb
 
     def set_cors(self, bucket_name: str, cors_config: str) -> None:
         bucket = self.get_client().get_bucket(bucket_name)
