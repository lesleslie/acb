--- conflicted
+++ resolved
@@ -203,11 +203,7 @@
             )
 
             # Create Redis client
-<<<<<<< HEAD
-            self._redis = redis.Redis(
-=======
             self._redis = Redis(  # type: ignore[abstract]
->>>>>>> 35a221cb
                 connection_pool=self._connection_pool,
                 decode_responses=True,
             )
